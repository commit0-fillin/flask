--- conflicted
+++ resolved
@@ -1477,52 +1477,10 @@
 
 def test_server_name_subdomain():
     app = flask.Flask(__name__, subdomain_matching=True)
-<<<<<<< HEAD
-    app.config.update(SERVER_NAME="localhost.localdomain:5000")
-=======
->>>>>>> 8a7d0800
     client = app.test_client()
 
     @app.route("/")
     def index():
-<<<<<<< HEAD
-        return "Foo"
-
-    @app.route("/", subdomain="foo")
-    def subdomain():
-        return "Foo SubDomain"
-
-    rv = client.get("/")
-    assert rv.data == b"Foo"
-
-    rv = client.get("/", "http://localhost.localdomain:5000")
-    assert rv.data == b"Foo"
-
-    rv = client.get("/", "https://localhost.localdomain:5000")
-    assert rv.data == b"Foo"
-
-    app.config.update(SERVER_NAME="localhost.localdomain")
-    rv = client.get("/", "https://localhost.localdomain")
-    assert rv.data == b"Foo"
-
-    try:
-        app.config.update(SERVER_NAME="localhost.localdomain:443")
-        rv = client.get("/", "https://localhost.localdomain")
-        # Werkzeug 0.8
-        assert rv.status_code == 404
-    except ValueError as e:
-        # Werkzeug 0.7
-        assert str(e) == (
-            "the server name provided "
-            "('localhost.localdomain:443') does not match the "
-            "server name from the WSGI environment ('localhost.localdomain')"
-        )
-
-    try:
-        app.config.update(SERVER_NAME="localhost.localdomain")
-        rv = client.get("/", "http://foo.localhost")
-        # Werkzeug 0.8
-=======
         return "default"
 
     @app.route("/", subdomain="foo")
@@ -1553,16 +1511,10 @@
     # suppress Werkzeug 1.0 warning about name mismatch
     with pytest.warns(None):
         rv = client.get("/", "http://foo.localhost")
->>>>>>> 8a7d0800
         assert rv.status_code == 404
 
-<<<<<<< HEAD
-    rv = client.get("/", "http://foo.localhost.localdomain")
-    assert rv.data == b"Foo SubDomain"
-=======
     rv = client.get("/", "http://foo.dev.local")
     assert rv.data == b"subdomain"
->>>>>>> 8a7d0800
 
 
 def test_exception_propagation(app, client):
@@ -1919,17 +1871,11 @@
     def index():
         return "", 204
 
-<<<<<<< HEAD
-    # ip address can't match name
-    rv = client.get("/", "http://127.0.0.1:3000/")
-    assert rv.status_code == 404 if matching else 204
-=======
     # suppress Werkzeug 0.15 warning about name mismatch
     with pytest.warns(None):
         # ip address can't match name
-        rv = client.get('/', 'http://127.0.0.1:3000/')
+        rv = client.get("/", "http://127.0.0.1:3000/")
         assert rv.status_code == 404 if matching else 204
->>>>>>> 8a7d0800
 
     # allow all subdomains if matching is disabled
     rv = client.get("/", "http://www.localhost.localdomain:3000/")
