.. currentmodule:: flask

<<<<<<< HEAD
Version 2.0.1
-------------

Unreleased

-   Re-add the ``filename`` parameter in ``send_from_directory``. The
    ``filename`` parameter has been renamed to ``path``, the old name
    is deprecated. :pr:`4019`
-   Mark top-level names as exported so type checking understands
    imports in user projects. :issue:`4024`
-   Fix type annotation for ``g`` and inform mypy that it is a namespace
    object that has arbitrary attributes. :issue:`4020`
-   Fix some types that weren't available in Python 3.6.0. :issue:`4040`
-   Improve typing for ``send_file``, ``send_from_directory``, and
    ``get_send_file_max_age``. :issue:`4044`, :pr:`4026`
-   Show an error when a blueprint name contains a dot. The ``.`` has
    special meaning, it is used to separate (nested) blueprint names and
    the endpoint name. :issue:`4041`
-   Combine URL prefixes when nesting blueprints that were created with
    a ``url_prefix`` value. :issue:`4037`


Version 2.0.0
-------------

Released 2021-05-11

-   Drop support for Python 2 and 3.5.
-   Bump minimum versions of other Pallets projects: Werkzeug >= 2,
    Jinja2 >= 3, MarkupSafe >= 2, ItsDangerous >= 2, Click >= 8. Be sure
    to check the change logs for each project. For better compatibility
    with other applications (e.g. Celery) that still require Click 7,
    there is no hard dependency on Click 8 yet, but using Click 7 will
    trigger a DeprecationWarning and Flask 2.1 will depend on Click 8.
-   JSON support no longer uses simplejson. To use another JSON module,
    override ``app.json_encoder`` and ``json_decoder``. :issue:`3555`
-   The ``encoding`` option to JSON functions is deprecated. :pr:`3562`
-   Passing ``script_info`` to app factory functions is deprecated. This
    was not portable outside the ``flask`` command. Use
    ``click.get_current_context().obj`` if it's needed. :issue:`3552`
-   The CLI shows better error messages when the app failed to load
    when looking up commands. :issue:`2741`
-   Add :meth:`sessions.SessionInterface.get_cookie_name` to allow
    setting the session cookie name dynamically. :pr:`3369`
-   Add :meth:`Config.from_file` to load config using arbitrary file
    loaders, such as ``toml.load`` or ``json.load``.
    :meth:`Config.from_json` is deprecated in favor of this. :pr:`3398`
-   The ``flask run`` command will only defer errors on reload. Errors
    present during the initial call will cause the server to exit with
    the traceback immediately. :issue:`3431`
-   :func:`send_file` raises a :exc:`ValueError` when passed an
    :mod:`io` object in text mode. Previously, it would respond with
    200 OK and an empty file. :issue:`3358`
-   When using ad-hoc certificates, check for the cryptography library
    instead of PyOpenSSL. :pr:`3492`
-   When specifying a factory function with ``FLASK_APP``, keyword
    argument can be passed. :issue:`3553`
-   When loading a ``.env`` or ``.flaskenv`` file, the current working
    directory is no longer changed to the location of the file.
    :pr:`3560`
-   When returning a ``(response, headers)`` tuple from a view, the
    headers replace rather than extend existing headers on the response.
    For example, this allows setting the ``Content-Type`` for
    ``jsonify()``. Use ``response.headers.extend()`` if extending is
    desired. :issue:`3628`
-   The ``Scaffold`` class provides a common API for the ``Flask`` and
    ``Blueprint`` classes. ``Blueprint`` information is stored in
    attributes just like ``Flask``, rather than opaque lambda functions.
    This is intended to improve consistency and maintainability.
    :issue:`3215`
-   Include ``samesite`` and ``secure`` options when removing the
    session cookie. :pr:`3726`
-   Support passing a ``pathlib.Path`` to ``static_folder``. :pr:`3579`
-   ``send_file`` and ``send_from_directory`` are wrappers around the
    implementations in ``werkzeug.utils``. :pr:`3828`
-   Some ``send_file`` parameters have been renamed, the old names are
    deprecated. ``attachment_filename`` is renamed to ``download_name``.
    ``cache_timeout`` is renamed to ``max_age``. ``add_etags`` is
    renamed to ``etag``. :pr:`3828, 3883`
-   ``send_file`` passes ``download_name`` even if
    ``as_attachment=False`` by using ``Content-Disposition: inline``.
    :pr:`3828`
-   ``send_file`` sets ``conditional=True`` and ``max_age=None`` by
    default. ``Cache-Control`` is set to ``no-cache`` if ``max_age`` is
    not set, otherwise ``public``. This tells browsers to validate
    conditional requests instead of using a timed cache. :pr:`3828`
-   ``helpers.safe_join`` is deprecated. Use
    ``werkzeug.utils.safe_join`` instead. :pr:`3828`
-   The request context does route matching before opening the session.
    This could allow a session interface to change behavior based on
    ``request.endpoint``. :issue:`3776`
-   Use Jinja's implementation of the ``|tojson`` filter. :issue:`3881`
-   Add route decorators for common HTTP methods. For example,
    ``@app.post("/login")`` is a shortcut for
    ``@app.route("/login", methods=["POST"])``. :pr:`3907`
-   Support async views, error handlers, before and after request, and
    teardown functions. :pr:`3412`
-   Support nesting blueprints. :issue:`593, 1548`, :pr:`3923`
-   Set the default encoding to "UTF-8" when loading ``.env`` and
    ``.flaskenv`` files to allow to use non-ASCII characters. :issue:`3931`
-   ``flask shell`` sets up tab and history completion like the default
    ``python`` shell if ``readline`` is installed. :issue:`3941`
-   ``helpers.total_seconds()`` is deprecated. Use
    ``timedelta.total_seconds()`` instead. :pr:`3962`
-   Add type hinting. :pr:`3973`.
=======


Version 1.1.3
-------------

Released 2021-05-13

-   Set maximum versions of Werkzeug, Jinja, Click, and ItsDangerous.
    :issue:`4043`
-   Re-add support for passing a ``pathlib.Path`` for ``static_folder``.
    :pr:`3579`
>>>>>>> c04b0de5


Version 1.1.2
-------------

Released 2020-04-03

-   Work around an issue when running the ``flask`` command with an
    external debugger on Windows. :issue:`3297`
-   The static route will not catch all URLs if the ``Flask``
    ``static_folder`` argument ends with a slash. :issue:`3452`


Version 1.1.1
-------------

Released 2019-07-08

-   The ``flask.json_available`` flag was added back for compatibility
    with some extensions. It will raise a deprecation warning when used,
    and will be removed in version 2.0.0. :issue:`3288`


Version 1.1.0
-------------

Released 2019-07-04

-   Bump minimum Werkzeug version to >= 0.15.
-   Drop support for Python 3.4.
-   Error handlers for ``InternalServerError`` or ``500`` will always be
    passed an instance of ``InternalServerError``. If they are invoked
    due to an unhandled exception, that original exception is now
    available as ``e.original_exception`` rather than being passed
    directly to the handler. The same is true if the handler is for the
    base ``HTTPException``. This makes error handler behavior more
    consistent. :pr:`3266`

    -   :meth:`Flask.finalize_request` is called for all unhandled
        exceptions even if there is no ``500`` error handler.

-   :attr:`Flask.logger` takes the same name as
    :attr:`Flask.name` (the value passed as
    ``Flask(import_name)``. This reverts 1.0's behavior of always
    logging to ``"flask.app"``, in order to support multiple apps in the
    same process. A warning will be shown if old configuration is
    detected that needs to be moved. :issue:`2866`
-   :meth:`flask.RequestContext.copy` includes the current session
    object in the request context copy. This prevents ``session``
    pointing to an out-of-date object. :issue:`2935`
-   Using built-in RequestContext, unprintable Unicode characters in
    Host header will result in a HTTP 400 response and not HTTP 500 as
    previously. :pr:`2994`
-   :func:`send_file` supports :class:`~os.PathLike` objects as
    described in PEP 0519, to support :mod:`pathlib` in Python 3.
    :pr:`3059`
-   :func:`send_file` supports :class:`~io.BytesIO` partial content.
    :issue:`2957`
-   :func:`open_resource` accepts the "rt" file mode. This still does
    the same thing as "r". :issue:`3163`
-   The :attr:`MethodView.methods` attribute set in a base class is used
    by subclasses. :issue:`3138`
-   :attr:`Flask.jinja_options` is a ``dict`` instead of an
    ``ImmutableDict`` to allow easier configuration. Changes must still
    be made before creating the environment. :pr:`3190`
-   Flask's ``JSONMixin`` for the request and response wrappers was
    moved into Werkzeug. Use Werkzeug's version with Flask-specific
    support. This bumps the Werkzeug dependency to >= 0.15.
    :issue:`3125`
-   The ``flask`` command entry point is simplified to take advantage
    of Werkzeug 0.15's better reloader support. This bumps the Werkzeug
    dependency to >= 0.15. :issue:`3022`
-   Support ``static_url_path`` that ends with a forward slash.
    :issue:`3134`
-   Support empty ``static_folder`` without requiring setting an empty
    ``static_url_path`` as well. :pr:`3124`
-   :meth:`jsonify` supports :class:`dataclasses.dataclass` objects.
    :pr:`3195`
-   Allow customizing the :attr:`Flask.url_map_class` used for routing.
    :pr:`3069`
-   The development server port can be set to 0, which tells the OS to
    pick an available port. :issue:`2926`
-   The return value from :meth:`cli.load_dotenv` is more consistent
    with the documentation. It will return ``False`` if python-dotenv is
    not installed, or if the given path isn't a file. :issue:`2937`
-   Signaling support has a stub for the ``connect_via`` method when
    the Blinker library is not installed. :pr:`3208`
-   Add an ``--extra-files`` option to the ``flask run`` CLI command to
    specify extra files that will trigger the reloader on change.
    :issue:`2897`
-   Allow returning a dictionary from a view function. Similar to how
    returning a string will produce a ``text/html`` response, returning
    a dict will call ``jsonify`` to produce a ``application/json``
    response. :pr:`3111`
-   Blueprints have a ``cli`` Click group like ``app.cli``. CLI commands
    registered with a blueprint will be available as a group under the
    ``flask`` command. :issue:`1357`.
-   When using the test client as a context manager (``with client:``),
    all preserved request contexts are popped when the block exits,
    ensuring nested contexts are cleaned up correctly. :pr:`3157`
-   Show a better error message when the view return type is not
    supported. :issue:`3214`
-   ``flask.testing.make_test_environ_builder()`` has been deprecated in
    favour of a new class ``flask.testing.EnvironBuilder``. :pr:`3232`
-   The ``flask run`` command no longer fails if Python is not built
    with SSL support. Using the ``--cert`` option will show an
    appropriate error message. :issue:`3211`
-   URL matching now occurs after the request context is pushed, rather
    than when it's created. This allows custom URL converters to access
    the app and request contexts, such as to query a database for an id.
    :issue:`3088`


Version 1.0.4
-------------

Released 2019-07-04

-   The key information for ``BadRequestKeyError`` is no longer cleared
    outside debug mode, so error handlers can still access it. This
    requires upgrading to Werkzeug 0.15.5. :issue:`3249`
-   ``send_file`` url quotes the ":" and "/" characters for more
    compatible UTF-8 filename support in some browsers. :issue:`3074`
-   Fixes for PEP451 import loaders and pytest 5.x. :issue:`3275`
-   Show message about dotenv on stderr instead of stdout. :issue:`3285`


Version 1.0.3
-------------

Released 2019-05-17

-   :func:`send_file` encodes filenames as ASCII instead of Latin-1
    (ISO-8859-1). This fixes compatibility with Gunicorn, which is
    stricter about header encodings than PEP 3333. :issue:`2766`
-   Allow custom CLIs using ``FlaskGroup`` to set the debug flag without
    it always being overwritten based on environment variables.
    :pr:`2765`
-   ``flask --version`` outputs Werkzeug's version and simplifies the
    Python version. :pr:`2825`
-   :func:`send_file` handles an ``attachment_filename`` that is a
    native Python 2 string (bytes) with UTF-8 coded bytes. :issue:`2933`
-   A catch-all error handler registered for ``HTTPException`` will not
    handle ``RoutingException``, which is used internally during
    routing. This fixes the unexpected behavior that had been introduced
    in 1.0. :pr:`2986`
-   Passing the ``json`` argument to ``app.test_client`` does not
    push/pop an extra app context. :issue:`2900`


Version 1.0.2
-------------

Released 2018-05-02

-   Fix more backwards compatibility issues with merging slashes between
    a blueprint prefix and route. :pr:`2748`
-   Fix error with ``flask routes`` command when there are no routes.
    :issue:`2751`


Version 1.0.1
-------------

Released 2018-04-29

-   Fix registering partials (with no ``__name__``) as view functions.
    :pr:`2730`
-   Don't treat lists returned from view functions the same as tuples.
    Only tuples are interpreted as response data. :issue:`2736`
-   Extra slashes between a blueprint's ``url_prefix`` and a route URL
    are merged. This fixes some backwards compatibility issues with the
    change in 1.0. :issue:`2731`, :issue:`2742`
-   Only trap ``BadRequestKeyError`` errors in debug mode, not all
    ``BadRequest`` errors. This allows ``abort(400)`` to continue
    working as expected. :issue:`2735`
-   The ``FLASK_SKIP_DOTENV`` environment variable can be set to ``1``
    to skip automatically loading dotenv files. :issue:`2722`


Version 1.0
-----------

Released 2018-04-26

-   Python 2.6 and 3.3 are no longer supported.
-   Bump minimum dependency versions to the latest stable versions:
    Werkzeug >= 0.14, Jinja >= 2.10, itsdangerous >= 0.24, Click >= 5.1.
    :issue:`2586`
-   Skip :meth:`app.run <Flask.run>` when a Flask application is run
    from the command line. This avoids some behavior that was confusing
    to debug.
-   Change the default for :data:`JSONIFY_PRETTYPRINT_REGULAR` to
    ``False``. :func:`~json.jsonify` returns a compact format by
    default, and an indented format in debug mode. :pr:`2193`
-   :meth:`Flask.__init__ <Flask>` accepts the ``host_matching``
    argument and sets it on :attr:`~Flask.url_map`. :issue:`1559`
-   :meth:`Flask.__init__ <Flask>` accepts the ``static_host`` argument
    and passes it as the ``host`` argument when defining the static
    route. :issue:`1559`
-   :func:`send_file` supports Unicode in ``attachment_filename``.
    :pr:`2223`
-   Pass ``_scheme`` argument from :func:`url_for` to
    :meth:`~Flask.handle_url_build_error`. :pr:`2017`
-   :meth:`~Flask.add_url_rule` accepts the
    ``provide_automatic_options`` argument to disable adding the
    ``OPTIONS`` method. :pr:`1489`
-   :class:`~views.MethodView` subclasses inherit method handlers from
    base classes. :pr:`1936`
-   Errors caused while opening the session at the beginning of the
    request are handled by the app's error handlers. :pr:`2254`
-   Blueprints gained :attr:`~Blueprint.json_encoder` and
    :attr:`~Blueprint.json_decoder` attributes to override the app's
    encoder and decoder. :pr:`1898`
-   :meth:`Flask.make_response` raises ``TypeError`` instead of
    ``ValueError`` for bad response types. The error messages have been
    improved to describe why the type is invalid. :pr:`2256`
-   Add ``routes`` CLI command to output routes registered on the
    application. :pr:`2259`
-   Show warning when session cookie domain is a bare hostname or an IP
    address, as these may not behave properly in some browsers, such as
    Chrome. :pr:`2282`
-   Allow IP address as exact session cookie domain. :pr:`2282`
-   ``SESSION_COOKIE_DOMAIN`` is set if it is detected through
    ``SERVER_NAME``. :pr:`2282`
-   Auto-detect zero-argument app factory called ``create_app`` or
    ``make_app`` from ``FLASK_APP``. :pr:`2297`
-   Factory functions are not required to take a ``script_info``
    parameter to work with the ``flask`` command. If they take a single
    parameter or a parameter named ``script_info``, the
    :class:`~cli.ScriptInfo` object will be passed. :pr:`2319`
-   ``FLASK_APP`` can be set to an app factory, with arguments if
    needed, for example ``FLASK_APP=myproject.app:create_app('dev')``.
    :pr:`2326`
-   ``FLASK_APP`` can point to local packages that are not installed in
    editable mode, although ``pip install -e`` is still preferred.
    :pr:`2414`
-   The :class:`~views.View` class attribute
    :attr:`~views.View.provide_automatic_options` is set in
    :meth:`~views.View.as_view`, to be detected by
    :meth:`~Flask.add_url_rule`. :pr:`2316`
-   Error handling will try handlers registered for ``blueprint, code``,
    ``app, code``, ``blueprint, exception``, ``app, exception``.
    :pr:`2314`
-   ``Cookie`` is added to the response's ``Vary`` header if the session
    is accessed at all during the request (and not deleted). :pr:`2288`
-   :meth:`~Flask.test_request_context` accepts ``subdomain`` and
    ``url_scheme`` arguments for use when building the base URL.
    :pr:`1621`
-   Set :data:`APPLICATION_ROOT` to ``'/'`` by default. This was already
    the implicit default when it was set to ``None``.
-   :data:`TRAP_BAD_REQUEST_ERRORS` is enabled by default in debug mode.
    ``BadRequestKeyError`` has a message with the bad key in debug mode
    instead of the generic bad request message. :pr:`2348`
-   Allow registering new tags with
    :class:`~json.tag.TaggedJSONSerializer` to support storing other
    types in the session cookie. :pr:`2352`
-   Only open the session if the request has not been pushed onto the
    context stack yet. This allows :func:`~stream_with_context`
    generators to access the same session that the containing view uses.
    :pr:`2354`
-   Add ``json`` keyword argument for the test client request methods.
    This will dump the given object as JSON and set the appropriate
    content type. :pr:`2358`
-   Extract JSON handling to a mixin applied to both the
    :class:`Request` and :class:`Response` classes. This adds the
    :meth:`~Response.is_json` and :meth:`~Response.get_json` methods to
    the response to make testing JSON response much easier. :pr:`2358`
-   Removed error handler caching because it caused unexpected results
    for some exception inheritance hierarchies. Register handlers
    explicitly for each exception if you want to avoid traversing the
    MRO. :pr:`2362`
-   Fix incorrect JSON encoding of aware, non-UTC datetimes. :pr:`2374`
-   Template auto reloading will honor debug mode even even if
    :attr:`~Flask.jinja_env` was already accessed. :pr:`2373`
-   The following old deprecated code was removed. :issue:`2385`

    -   ``flask.ext`` - import extensions directly by their name instead
        of through the ``flask.ext`` namespace. For example,
        ``import flask.ext.sqlalchemy`` becomes
        ``import flask_sqlalchemy``.
    -   ``Flask.init_jinja_globals`` - extend
        :meth:`Flask.create_jinja_environment` instead.
    -   ``Flask.error_handlers`` - tracked by
        :attr:`Flask.error_handler_spec`, use :meth:`Flask.errorhandler`
        to register handlers.
    -   ``Flask.request_globals_class`` - use
        :attr:`Flask.app_ctx_globals_class` instead.
    -   ``Flask.static_path`` - use :attr:`Flask.static_url_path`
        instead.
    -   ``Request.module`` - use :attr:`Request.blueprint` instead.

-   The :attr:`Request.json` property is no longer deprecated.
    :issue:`1421`
-   Support passing a :class:`~werkzeug.test.EnvironBuilder` or ``dict``
    to :meth:`test_client.open <werkzeug.test.Client.open>`. :pr:`2412`
-   The ``flask`` command and :meth:`Flask.run` will load environment
    variables from ``.env`` and ``.flaskenv`` files if python-dotenv is
    installed. :pr:`2416`
-   When passing a full URL to the test client, the scheme in the URL is
    used instead of :data:`PREFERRED_URL_SCHEME`. :pr:`2430`
-   :attr:`Flask.logger` has been simplified. ``LOGGER_NAME`` and
    ``LOGGER_HANDLER_POLICY`` config was removed. The logger is always
    named ``flask.app``. The level is only set on first access, it
    doesn't check :attr:`Flask.debug` each time. Only one format is
    used, not different ones depending on :attr:`Flask.debug`. No
    handlers are removed, and a handler is only added if no handlers are
    already configured. :pr:`2436`
-   Blueprint view function names may not contain dots. :pr:`2450`
-   Fix a ``ValueError`` caused by invalid ``Range`` requests in some
    cases. :issue:`2526`
-   The development server uses threads by default. :pr:`2529`
-   Loading config files with ``silent=True`` will ignore
    :data:`~errno.ENOTDIR` errors. :pr:`2581`
-   Pass ``--cert`` and ``--key`` options to ``flask run`` to run the
    development server over HTTPS. :pr:`2606`
-   Added :data:`SESSION_COOKIE_SAMESITE` to control the ``SameSite``
    attribute on the session cookie. :pr:`2607`
-   Added :meth:`~flask.Flask.test_cli_runner` to create a Click runner
    that can invoke Flask CLI commands for testing. :pr:`2636`
-   Subdomain matching is disabled by default and setting
    :data:`SERVER_NAME` does not implicitly enable it. It can be enabled
    by passing ``subdomain_matching=True`` to the ``Flask`` constructor.
    :pr:`2635`
-   A single trailing slash is stripped from the blueprint
    ``url_prefix`` when it is registered with the app. :pr:`2629`
-   :meth:`Request.get_json` doesn't cache the result if parsing fails
    when ``silent`` is true. :issue:`2651`
-   :func:`Request.get_json` no longer accepts arbitrary encodings.
    Incoming JSON should be encoded using UTF-8 per :rfc:`8259`, but
    Flask will autodetect UTF-8, -16, or -32. :pr:`2691`
-   Added :data:`MAX_COOKIE_SIZE` and :attr:`Response.max_cookie_size`
    to control when Werkzeug warns about large cookies that browsers may
    ignore. :pr:`2693`
-   Updated documentation theme to make docs look better in small
    windows. :pr:`2709`
-   Rewrote the tutorial docs and example project to take a more
    structured approach to help new users avoid common pitfalls.
    :pr:`2676`


Version 0.12.5
--------------

Released 2020-02-10

-   Pin Werkzeug to < 1.0.0. :issue:`3497`


Version 0.12.4
--------------

Released 2018-04-29

-   Repackage 0.12.3 to fix package layout issue. :issue:`2728`


Version 0.12.3
--------------

Released 2018-04-26

-   :func:`Request.get_json` no longer accepts arbitrary encodings.
    Incoming JSON should be encoded using UTF-8 per :rfc:`8259`, but
    Flask will autodetect UTF-8, -16, or -32. :issue:`2692`
-   Fix a Python warning about imports when using ``python -m flask``.
    :issue:`2666`
-   Fix a ``ValueError`` caused by invalid ``Range`` requests in some
    cases.


Version 0.12.2
--------------

Released 2017-05-16

-   Fix a bug in ``safe_join`` on Windows.


Version 0.12.1
--------------

Released 2017-03-31

-   Prevent ``flask run`` from showing a ``NoAppException`` when an
    ``ImportError`` occurs within the imported application module.
-   Fix encoding behavior of ``app.config.from_pyfile`` for Python 3.
    :issue:`2118`
-   Use the ``SERVER_NAME`` config if it is present as default values
    for ``app.run``. :issue:`2109`, :pr:`2152`
-   Call ``ctx.auto_pop`` with the exception object instead of ``None``,
    in the event that a ``BaseException`` such as ``KeyboardInterrupt``
    is raised in a request handler.


Version 0.12
------------

Released 2016-12-21, codename Punsch

-   The cli command now responds to ``--version``.
-   Mimetype guessing and ETag generation for file-like objects in
    ``send_file`` has been removed. :issue:`104`, :pr`1849`
-   Mimetype guessing in ``send_file`` now fails loudly and doesn't fall
    back to ``application/octet-stream``. :pr:`1988`
-   Make ``flask.safe_join`` able to join multiple paths like
    ``os.path.join`` :pr:`1730`
-   Revert a behavior change that made the dev server crash instead of
    returning an Internal Server Error. :pr:`2006`
-   Correctly invoke response handlers for both regular request
    dispatching as well as error handlers.
-   Disable logger propagation by default for the app logger.
-   Add support for range requests in ``send_file``.
-   ``app.test_client`` includes preset default environment, which can
    now be directly set, instead of per ``client.get``.
-   Fix crash when running under PyPy3. :pr:`1814`


Version 0.11.1
--------------

Released 2016-06-07

-   Fixed a bug that prevented ``FLASK_APP=foobar/__init__.py`` from
    working. :pr:`1872`


Version 0.11
------------

Released 2016-05-29, codename Absinthe

-   Added support to serializing top-level arrays to
    :func:`flask.jsonify`. This introduces a security risk in ancient
    browsers.
-   Added before_render_template signal.
-   Added ``**kwargs`` to :meth:`flask.Test.test_client` to support
    passing additional keyword arguments to the constructor of
    :attr:`flask.Flask.test_client_class`.
-   Added ``SESSION_REFRESH_EACH_REQUEST`` config key that controls the
    set-cookie behavior. If set to ``True`` a permanent session will be
    refreshed each request and get their lifetime extended, if set to
    ``False`` it will only be modified if the session actually modifies.
    Non permanent sessions are not affected by this and will always
    expire if the browser window closes.
-   Made Flask support custom JSON mimetypes for incoming data.
-   Added support for returning tuples in the form ``(response,
    headers)`` from a view function.
-   Added :meth:`flask.Config.from_json`.
-   Added :attr:`flask.Flask.config_class`.
-   Added :meth:`flask.Config.get_namespace`.
-   Templates are no longer automatically reloaded outside of debug
    mode. This can be configured with the new ``TEMPLATES_AUTO_RELOAD``
    config key.
-   Added a workaround for a limitation in Python 3.3's namespace
    loader.
-   Added support for explicit root paths when using Python 3.3's
    namespace packages.
-   Added :command:`flask` and the ``flask.cli`` module to start the
    local debug server through the click CLI system. This is recommended
    over the old ``flask.run()`` method as it works faster and more
    reliable due to a different design and also replaces
    ``Flask-Script``.
-   Error handlers that match specific classes are now checked first,
    thereby allowing catching exceptions that are subclasses of HTTP
    exceptions (in ``werkzeug.exceptions``). This makes it possible for
    an extension author to create exceptions that will by default result
    in the HTTP error of their choosing, but may be caught with a custom
    error handler if desired.
-   Added :meth:`flask.Config.from_mapping`.
-   Flask will now log by default even if debug is disabled. The log
    format is now hardcoded but the default log handling can be disabled
    through the ``LOGGER_HANDLER_POLICY`` configuration key.
-   Removed deprecated module functionality.
-   Added the ``EXPLAIN_TEMPLATE_LOADING`` config flag which when
    enabled will instruct Flask to explain how it locates templates.
    This should help users debug when the wrong templates are loaded.
-   Enforce blueprint handling in the order they were registered for
    template loading.
-   Ported test suite to py.test.
-   Deprecated ``request.json`` in favour of ``request.get_json()``.
-   Add "pretty" and "compressed" separators definitions in jsonify()
    method. Reduces JSON response size when
    ``JSONIFY_PRETTYPRINT_REGULAR=False`` by removing unnecessary white
    space included by default after separators.
-   JSON responses are now terminated with a newline character, because
    it is a convention that UNIX text files end with a newline and some
    clients don't deal well when this newline is missing. This came up
    originally as a part of
    https://github.com/postmanlabs/httpbin/issues/168. :pr:`1262`
-   The automatically provided ``OPTIONS`` method is now correctly
    disabled if the user registered an overriding rule with the
    lowercase-version ``options``. :issue:`1288`
-   ``flask.json.jsonify`` now supports the ``datetime.date`` type.
    :pr:`1326`
-   Don't leak exception info of already caught exceptions to context
    teardown handlers. :pr:`1393`
-   Allow custom Jinja environment subclasses. :pr:`1422`
-   Updated extension dev guidelines.
-   ``flask.g`` now has ``pop()`` and ``setdefault`` methods.
-   Turn on autoescape for ``flask.templating.render_template_string``
    by default. :pr:`1515`
-   ``flask.ext`` is now deprecated. :pr:`1484`
-   ``send_from_directory`` now raises BadRequest if the filename is
    invalid on the server OS. :pr:`1763`
-   Added the ``JSONIFY_MIMETYPE`` configuration variable. :pr:`1728`
-   Exceptions during teardown handling will no longer leave bad
    application contexts lingering around.
-   Fixed broken ``test_appcontext_signals()`` test case.
-   Raise an :exc:`AttributeError` in :func:`flask.helpers.find_package`
    with a useful message explaining why it is raised when a PEP 302
    import hook is used without an ``is_package()`` method.
-   Fixed an issue causing exceptions raised before entering a request
    or app context to be passed to teardown handlers.
-   Fixed an issue with query parameters getting removed from requests
    in the test client when absolute URLs were requested.
-   Made ``@before_first_request`` into a decorator as intended.
-   Fixed an etags bug when sending a file streams with a name.
-   Fixed ``send_from_directory`` not expanding to the application root
    path correctly.
-   Changed logic of before first request handlers to flip the flag
    after invoking. This will allow some uses that are potentially
    dangerous but should probably be permitted.
-   Fixed Python 3 bug when a handler from
    ``app.url_build_error_handlers`` reraises the ``BuildError``.


Version 0.10.1
--------------

Released 2013-06-14

-   Fixed an issue where ``|tojson`` was not quoting single quotes which
    made the filter not work properly in HTML attributes. Now it's
    possible to use that filter in single quoted attributes. This should
    make using that filter with angular.js easier.
-   Added support for byte strings back to the session system. This
    broke compatibility with the common case of people putting binary
    data for token verification into the session.
-   Fixed an issue where registering the same method twice for the same
    endpoint would trigger an exception incorrectly.


Version 0.10
------------

Released 2013-06-13, codename Limoncello

-   Changed default cookie serialization format from pickle to JSON to
    limit the impact an attacker can do if the secret key leaks.
-   Added ``template_test`` methods in addition to the already existing
    ``template_filter`` method family.
-   Added ``template_global`` methods in addition to the already
    existing ``template_filter`` method family.
-   Set the content-length header for x-sendfile.
-   ``tojson`` filter now does not escape script blocks in HTML5
    parsers.
-   ``tojson`` used in templates is now safe by default due. This was
    allowed due to the different escaping behavior.
-   Flask will now raise an error if you attempt to register a new
    function on an already used endpoint.
-   Added wrapper module around simplejson and added default
    serialization of datetime objects. This allows much easier
    customization of how JSON is handled by Flask or any Flask
    extension.
-   Removed deprecated internal ``flask.session`` module alias. Use
    ``flask.sessions`` instead to get the session module. This is not to
    be confused with ``flask.session`` the session proxy.
-   Templates can now be rendered without request context. The behavior
    is slightly different as the ``request``, ``session`` and ``g``
    objects will not be available and blueprint's context processors are
    not called.
-   The config object is now available to the template as a real global
    and not through a context processor which makes it available even in
    imported templates by default.
-   Added an option to generate non-ascii encoded JSON which should
    result in less bytes being transmitted over the network. It's
    disabled by default to not cause confusion with existing libraries
    that might expect ``flask.json.dumps`` to return bytes by default.
-   ``flask.g`` is now stored on the app context instead of the request
    context.
-   ``flask.g`` now gained a ``get()`` method for not erroring out on
    non existing items.
-   ``flask.g`` now can be used with the ``in`` operator to see what's
    defined and it now is iterable and will yield all attributes stored.
-   ``flask.Flask.request_globals_class`` got renamed to
    ``flask.Flask.app_ctx_globals_class`` which is a better name to what
    it does since 0.10.
-   ``request``, ``session`` and ``g`` are now also added as proxies to
    the template context which makes them available in imported
    templates. One has to be very careful with those though because
    usage outside of macros might cause caching.
-   Flask will no longer invoke the wrong error handlers if a proxy
    exception is passed through.
-   Added a workaround for chrome's cookies in localhost not working as
    intended with domain names.
-   Changed logic for picking defaults for cookie values from sessions
    to work better with Google Chrome.
-   Added ``message_flashed`` signal that simplifies flashing testing.
-   Added support for copying of request contexts for better working
    with greenlets.
-   Removed custom JSON HTTP exception subclasses. If you were relying
    on them you can reintroduce them again yourself trivially. Using
    them however is strongly discouraged as the interface was flawed.
-   Python requirements changed: requiring Python 2.6 or 2.7 now to
    prepare for Python 3.3 port.
-   Changed how the teardown system is informed about exceptions. This
    is now more reliable in case something handles an exception halfway
    through the error handling process.
-   Request context preservation in debug mode now keeps the exception
    information around which means that teardown handlers are able to
    distinguish error from success cases.
-   Added the ``JSONIFY_PRETTYPRINT_REGULAR`` configuration variable.
-   Flask now orders JSON keys by default to not trash HTTP caches due
    to different hash seeds between different workers.
-   Added ``appcontext_pushed`` and ``appcontext_popped`` signals.
-   The builtin run method now takes the ``SERVER_NAME`` into account
    when picking the default port to run on.
-   Added ``flask.request.get_json()`` as a replacement for the old
    ``flask.request.json`` property.


Version 0.9
-----------

Released 2012-07-01, codename Campari

-   The :func:`flask.Request.on_json_loading_failed` now returns a JSON
    formatted response by default.
-   The :func:`flask.url_for` function now can generate anchors to the
    generated links.
-   The :func:`flask.url_for` function now can also explicitly generate
    URL rules specific to a given HTTP method.
-   Logger now only returns the debug log setting if it was not set
    explicitly.
-   Unregister a circular dependency between the WSGI environment and
    the request object when shutting down the request. This means that
    environ ``werkzeug.request`` will be ``None`` after the response was
    returned to the WSGI server but has the advantage that the garbage
    collector is not needed on CPython to tear down the request unless
    the user created circular dependencies themselves.
-   Session is now stored after callbacks so that if the session payload
    is stored in the session you can still modify it in an after request
    callback.
-   The :class:`flask.Flask` class will avoid importing the provided
    import name if it can (the required first parameter), to benefit
    tools which build Flask instances programmatically. The Flask class
    will fall back to using import on systems with custom module hooks,
    e.g. Google App Engine, or when the import name is inside a zip
    archive (usually a .egg) prior to Python 2.7.
-   Blueprints now have a decorator to add custom template filters
    application wide, :meth:`flask.Blueprint.app_template_filter`.
-   The Flask and Blueprint classes now have a non-decorator method for
    adding custom template filters application wide,
    :meth:`flask.Flask.add_template_filter` and
    :meth:`flask.Blueprint.add_app_template_filter`.
-   The :func:`flask.get_flashed_messages` function now allows rendering
    flashed message categories in separate blocks, through a
    ``category_filter`` argument.
-   The :meth:`flask.Flask.run` method now accepts ``None`` for ``host``
    and ``port`` arguments, using default values when ``None``. This
    allows for calling run using configuration values, e.g.
    ``app.run(app.config.get('MYHOST'), app.config.get('MYPORT'))``,
    with proper behavior whether or not a config file is provided.
-   The :meth:`flask.render_template` method now accepts a either an
    iterable of template names or a single template name. Previously, it
    only accepted a single template name. On an iterable, the first
    template found is rendered.
-   Added :meth:`flask.Flask.app_context` which works very similar to
    the request context but only provides access to the current
    application. This also adds support for URL generation without an
    active request context.
-   View functions can now return a tuple with the first instance being
    an instance of :class:`flask.Response`. This allows for returning
    ``jsonify(error="error msg"), 400`` from a view function.
-   :class:`~flask.Flask` and :class:`~flask.Blueprint` now provide a
    :meth:`~flask.Flask.get_send_file_max_age` hook for subclasses to
    override behavior of serving static files from Flask when using
    :meth:`flask.Flask.send_static_file` (used for the default static
    file handler) and :func:`~flask.helpers.send_file`. This hook is
    provided a filename, which for example allows changing cache
    controls by file extension. The default max-age for ``send_file``
    and static files can be configured through a new
    ``SEND_FILE_MAX_AGE_DEFAULT`` configuration variable, which is used
    in the default ``get_send_file_max_age`` implementation.
-   Fixed an assumption in sessions implementation which could break
    message flashing on sessions implementations which use external
    storage.
-   Changed the behavior of tuple return values from functions. They are
    no longer arguments to the response object, they now have a defined
    meaning.
-   Added :attr:`flask.Flask.request_globals_class` to allow a specific
    class to be used on creation of the :data:`~flask.g` instance of
    each request.
-   Added ``required_methods`` attribute to view functions to force-add
    methods on registration.
-   Added :func:`flask.after_this_request`.
-   Added :func:`flask.stream_with_context` and the ability to push
    contexts multiple times without producing unexpected behavior.


Version 0.8.1
-------------

Released 2012-07-01

-   Fixed an issue with the undocumented ``flask.session`` module to not
    work properly on Python 2.5. It should not be used but did cause
    some problems for package managers.


Version 0.8
-----------

Released 2011-09-29, codename Rakija

-   Refactored session support into a session interface so that the
    implementation of the sessions can be changed without having to
    override the Flask class.
-   Empty session cookies are now deleted properly automatically.
-   View functions can now opt out of getting the automatic OPTIONS
    implementation.
-   HTTP exceptions and Bad Request errors can now be trapped so that
    they show up normally in the traceback.
-   Flask in debug mode is now detecting some common problems and tries
    to warn you about them.
-   Flask in debug mode will now complain with an assertion error if a
    view was attached after the first request was handled. This gives
    earlier feedback when users forget to import view code ahead of
    time.
-   Added the ability to register callbacks that are only triggered once
    at the beginning of the first request.
    (:meth:`Flask.before_first_request`)
-   Malformed JSON data will now trigger a bad request HTTP exception
    instead of a value error which usually would result in a 500
    internal server error if not handled. This is a backwards
    incompatible change.
-   Applications now not only have a root path where the resources and
    modules are located but also an instance path which is the
    designated place to drop files that are modified at runtime (uploads
    etc.). Also this is conceptually only instance depending and outside
    version control so it's the perfect place to put configuration files
    etc.
-   Added the ``APPLICATION_ROOT`` configuration variable.
-   Implemented :meth:`~flask.testing.TestClient.session_transaction` to
    easily modify sessions from the test environment.
-   Refactored test client internally. The ``APPLICATION_ROOT``
    configuration variable as well as ``SERVER_NAME`` are now properly
    used by the test client as defaults.
-   Added :attr:`flask.views.View.decorators` to support simpler
    decorating of pluggable (class-based) views.
-   Fixed an issue where the test client if used with the "with"
    statement did not trigger the execution of the teardown handlers.
-   Added finer control over the session cookie parameters.
-   HEAD requests to a method view now automatically dispatch to the
    ``get`` method if no handler was implemented.
-   Implemented the virtual :mod:`flask.ext` package to import
    extensions from.
-   The context preservation on exceptions is now an integral component
    of Flask itself and no longer of the test client. This cleaned up
    some internal logic and lowers the odds of runaway request contexts
    in unittests.
-   Fixed the Jinja2 environment's ``list_templates`` method not
    returning the correct names when blueprints or modules were
    involved.


Version 0.7.2
-------------

Released 2011-07-06

-   Fixed an issue with URL processors not properly working on
    blueprints.


Version 0.7.1
-------------

Released 2011-06-29

-   Added missing future import that broke 2.5 compatibility.
-   Fixed an infinite redirect issue with blueprints.


Version 0.7
-----------

Released 2011-06-28, codename Grappa

-   Added :meth:`~flask.Flask.make_default_options_response` which can
    be used by subclasses to alter the default behavior for ``OPTIONS``
    responses.
-   Unbound locals now raise a proper :exc:`RuntimeError` instead of an
    :exc:`AttributeError`.
-   Mimetype guessing and etag support based on file objects is now
    deprecated for :func:`flask.send_file` because it was unreliable.
    Pass filenames instead or attach your own etags and provide a proper
    mimetype by hand.
-   Static file handling for modules now requires the name of the static
    folder to be supplied explicitly. The previous autodetection was not
    reliable and caused issues on Google's App Engine. Until 1.0 the old
    behavior will continue to work but issue dependency warnings.
-   Fixed a problem for Flask to run on jython.
-   Added a ``PROPAGATE_EXCEPTIONS`` configuration variable that can be
    used to flip the setting of exception propagation which previously
    was linked to ``DEBUG`` alone and is now linked to either ``DEBUG``
    or ``TESTING``.
-   Flask no longer internally depends on rules being added through the
    ``add_url_rule`` function and can now also accept regular werkzeug
    rules added to the url map.
-   Added an ``endpoint`` method to the flask application object which
    allows one to register a callback to an arbitrary endpoint with a
    decorator.
-   Use Last-Modified for static file sending instead of Date which was
    incorrectly introduced in 0.6.
-   Added ``create_jinja_loader`` to override the loader creation
    process.
-   Implemented a silent flag for ``config.from_pyfile``.
-   Added ``teardown_request`` decorator, for functions that should run
    at the end of a request regardless of whether an exception occurred.
    Also the behavior for ``after_request`` was changed. It's now no
    longer executed when an exception is raised.
-   Implemented :func:`flask.has_request_context`
-   Deprecated ``init_jinja_globals``. Override the
    :meth:`~flask.Flask.create_jinja_environment` method instead to
    achieve the same functionality.
-   Added :func:`flask.safe_join`
-   The automatic JSON request data unpacking now looks at the charset
    mimetype parameter.
-   Don't modify the session on :func:`flask.get_flashed_messages` if
    there are no messages in the session.
-   ``before_request`` handlers are now able to abort requests with
    errors.
-   It is not possible to define user exception handlers. That way you
    can provide custom error messages from a central hub for certain
    errors that might occur during request processing (for instance
    database connection errors, timeouts from remote resources etc.).
-   Blueprints can provide blueprint specific error handlers.
-   Implemented generic class-based views.


Version 0.6.1
-------------

Released 2010-12-31

-   Fixed an issue where the default ``OPTIONS`` response was not
    exposing all valid methods in the ``Allow`` header.
-   Jinja2 template loading syntax now allows "./" in front of a
    template load path. Previously this caused issues with module
    setups.
-   Fixed an issue where the subdomain setting for modules was ignored
    for the static folder.
-   Fixed a security problem that allowed clients to download arbitrary
    files if the host server was a windows based operating system and
    the client uses backslashes to escape the directory the files where
    exposed from.


Version 0.6
-----------

Released 2010-07-27, codename Whisky

-   After request functions are now called in reverse order of
    registration.
-   OPTIONS is now automatically implemented by Flask unless the
    application explicitly adds 'OPTIONS' as method to the URL rule. In
    this case no automatic OPTIONS handling kicks in.
-   Static rules are now even in place if there is no static folder for
    the module. This was implemented to aid GAE which will remove the
    static folder if it's part of a mapping in the .yml file.
-   The :attr:`~flask.Flask.config` is now available in the templates as
    ``config``.
-   Context processors will no longer override values passed directly to
    the render function.
-   Added the ability to limit the incoming request data with the new
    ``MAX_CONTENT_LENGTH`` configuration value.
-   The endpoint for the :meth:`flask.Module.add_url_rule` method is now
    optional to be consistent with the function of the same name on the
    application object.
-   Added a :func:`flask.make_response` function that simplifies
    creating response object instances in views.
-   Added signalling support based on blinker. This feature is currently
    optional and supposed to be used by extensions and applications. If
    you want to use it, make sure to have `blinker`_ installed.
-   Refactored the way URL adapters are created. This process is now
    fully customizable with the :meth:`~flask.Flask.create_url_adapter`
    method.
-   Modules can now register for a subdomain instead of just an URL
    prefix. This makes it possible to bind a whole module to a
    configurable subdomain.

.. _blinker: https://pypi.org/project/blinker/


Version 0.5.2
-------------

Released 2010-07-15

-   Fixed another issue with loading templates from directories when
    modules were used.


Version 0.5.1
-------------

Released 2010-07-06

-   Fixes an issue with template loading from directories when modules
    where used.


Version 0.5
-----------

Released 2010-07-06, codename Calvados

-   Fixed a bug with subdomains that was caused by the inability to
    specify the server name. The server name can now be set with the
    ``SERVER_NAME`` config key. This key is now also used to set the
    session cookie cross-subdomain wide.
-   Autoescaping is no longer active for all templates. Instead it is
    only active for ``.html``, ``.htm``, ``.xml`` and ``.xhtml``. Inside
    templates this behavior can be changed with the ``autoescape`` tag.
-   Refactored Flask internally. It now consists of more than a single
    file.
-   :func:`flask.send_file` now emits etags and has the ability to do
    conditional responses builtin.
-   (temporarily) dropped support for zipped applications. This was a
    rarely used feature and led to some confusing behavior.
-   Added support for per-package template and static-file directories.
-   Removed support for ``create_jinja_loader`` which is no longer used
    in 0.5 due to the improved module support.
-   Added a helper function to expose files from any directory.


Version 0.4
-----------

Released 2010-06-18, codename Rakia

-   Added the ability to register application wide error handlers from
    modules.
-   :meth:`~flask.Flask.after_request` handlers are now also invoked if
    the request dies with an exception and an error handling page kicks
    in.
-   Test client has not the ability to preserve the request context for
    a little longer. This can also be used to trigger custom requests
    that do not pop the request stack for testing.
-   Because the Python standard library caches loggers, the name of the
    logger is configurable now to better support unittests.
-   Added ``TESTING`` switch that can activate unittesting helpers.
-   The logger switches to ``DEBUG`` mode now if debug is enabled.


Version 0.3.1
-------------

Released 2010-05-28

-   Fixed a error reporting bug with :meth:`flask.Config.from_envvar`
-   Removed some unused code from flask
-   Release does no longer include development leftover files (.git
    folder for themes, built documentation in zip and pdf file and some
    .pyc files)


Version 0.3
-----------

Released 2010-05-28, codename Schnaps

-   Added support for categories for flashed messages.
-   The application now configures a :class:`logging.Handler` and will
    log request handling exceptions to that logger when not in debug
    mode. This makes it possible to receive mails on server errors for
    example.
-   Added support for context binding that does not require the use of
    the with statement for playing in the console.
-   The request context is now available within the with statement
    making it possible to further push the request context or pop it.
-   Added support for configurations.


Version 0.2
-----------

Released 2010-05-12, codename J?germeister

-   Various bugfixes
-   Integrated JSON support
-   Added :func:`~flask.get_template_attribute` helper function.
-   :meth:`~flask.Flask.add_url_rule` can now also register a view
    function.
-   Refactored internal request dispatching.
-   Server listens on 127.0.0.1 by default now to fix issues with
    chrome.
-   Added external URL support.
-   Added support for :func:`~flask.send_file`
-   Module support and internal request handling refactoring to better
    support pluggable applications.
-   Sessions can be set to be permanent now on a per-session basis.
-   Better error reporting on missing secret keys.
-   Added support for Google Appengine.


Version 0.1
-----------

Released 2010-04-16

-   First public preview release.<|MERGE_RESOLUTION|>--- conflicted
+++ resolved
@@ -1,6 +1,5 @@
 .. currentmodule:: flask
 
-<<<<<<< HEAD
 Version 2.0.1
 -------------
 
@@ -106,7 +105,6 @@
 -   ``helpers.total_seconds()`` is deprecated. Use
     ``timedelta.total_seconds()`` instead. :pr:`3962`
 -   Add type hinting. :pr:`3973`.
-=======
 
 
 Version 1.1.3
@@ -118,7 +116,6 @@
     :issue:`4043`
 -   Re-add support for passing a ``pathlib.Path`` for ``static_folder``.
     :pr:`3579`
->>>>>>> c04b0de5
 
 
 Version 1.1.2
